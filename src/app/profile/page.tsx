/*
 * Filename: src/app/profile/page.tsx
 * Purpose: Allows the authenticated user to edit their profile information and upload a photo.
 * Change History:
 * C022 - 2025-07-27 : 10:00 - Definitive fix for the "View Public Profile" link.
 * C021 - 2025-07-26 : 21:45 - Passed `isOwnProfile` prop to ProfileSidebar.
 * ... (previous history)
 * Last Modified: 2025-07-27 : 10:00
 * Requirement ID: VIN-UI-013
 * Change Summary: This is the definitive fix. The `agent_id` from the Clerk user object's
 * publicMetadata is now being correctly passed down to the ProfileSidebar component. This
 * resolves the root cause of the "View Public Profile" link not working, as the link was
 * previously not being rendered at all due to the missing `agent_id` prop.
 * Impact Analysis: This change fixes a critical user journey bug. It completes the data
 * flow from the parent page to the child component, making the link functional.
 * Dependencies: "@clerk/nextjs", "next/link", and various VDL UI components.
 */
'use client';

import { useState, useEffect, useRef } from 'react';
import Link from 'next/link';
import type { Profile } from '@/types';
<<<<<<< HEAD
import { useUser } from '@clerk/nextjs';
=======
import { useAuth } from '@/app/components/auth/removeAuthProvider';
import { supabase } from '@/lib/supabaseClient'; // Import the Supabase client

// Component Imports
>>>>>>> f1ca9d25
import ProfileSidebar from '@/app/components/ui/profile/ProfileSidebar';
import Container from '@/app/components/layout/Container';
import FormGroup from '@/app/components/ui/form/FormGroup';
import Input from '@/app/components/ui/form/Input';
import Textarea from '@/app/components/ui/form/Textarea';
import Button from '@/app/components/ui/Button';
import Message from '@/app/components/ui/Message';
import Tabs from '@/app/components/ui/Tabs';
import Card from '@/app/components/ui/Card';
import styles from './page.module.css';

const ProfilePage = () => {
  const { user, isLoaded } = useUser();
  const [activeTab, setActiveTab] = useState('profile');
  const [formData, setFormData] = useState<Partial<Profile>>({});
  const [message, setMessage] = useState<{ text: string; type: 'success' | 'error' } | null>(null);
  const [isSaving, setIsSaving] = useState(false);
  const avatarFileRef = useRef<HTMLInputElement>(null);

  useEffect(() => {
    if (user) {
      setFormData({
        id: user.id,
        first_name: user.firstName || '',
        last_name: user.lastName || '',
        email: user.emailAddresses[0]?.emailAddress || '',
        display_name: user.fullName || '',
        agent_id: user.publicMetadata?.agent_id as string || '',
        bio: user.publicMetadata?.bio as string || '',
        categories: user.publicMetadata?.categories as string || '',
        achievements: user.publicMetadata?.achievements as string || '',
        cover_photo_url: user.publicMetadata?.cover_photo_url as string || '',
        roles: user.publicMetadata?.role ? [user.publicMetadata.role as 'agent' | 'seeker' | 'provider'] : [],
      });
    }
  }, [user]);

  const handleInputChange = (e: React.ChangeEvent<HTMLInputElement | HTMLTextAreaElement>) => {
    const { id, value } = e.target;
    setFormData(prev => ({ ...prev, [id]: value }));
  };

  const handleAvatarUpload = async () => {
    if (!avatarFileRef.current?.files) {
      setMessage({ text: 'No file selected for upload.', type: 'error' });
      return;
    }
    
    const file = avatarFileRef.current.files[0];
    setMessage({ text: 'Uploading photo...', type: 'success' });

    try {
      const response = await fetch(`/api/avatar/upload?filename=${file.name}`, {
        method: 'POST',
        body: file,
      });

      if (!response.ok) {
        throw new Error('Upload failed.');
      }
      
      await response.json();
      await user?.reload();
      setMessage({ text: `Photo uploaded successfully!`, type: 'success' });

    } catch (error) {
      setMessage({ text: 'Upload failed. Please try again.', type: 'error' });
    }
  };

  const handleSave = async (e: React.FormEvent) => {
    e.preventDefault();
    if (!user) return;
    setIsSaving(true);
    setMessage(null);
    try {
      const response = await fetch('/api/profile', {
        method: 'POST',
        headers: { 'Content-Type': 'application/json' },
        body: JSON.stringify(formData),
      });
      if (!response.ok) throw new Error('Failed to update profile.');
      await user.reload();
      setMessage({ text: 'Profile updated successfully!', type: 'success' });
    } catch (err) {
      const error = err as Error;
      setMessage({ text: `Error updating profile: ${error.message || 'Please try again.'}`, type: 'error' });
    } finally {
      setIsSaving(false);
      window.scrollTo(0, 0);
      setTimeout(() => setMessage(null), 3000);
    }
  };

  if (!isLoaded || !user) {
    return <Container><p>Loading profile...</p></Container>;
  }

  const tabOptions = [
    { id: 'profile', label: 'Profile Details' },
    { id: 'security', label: 'Account Security' },
  ];

  const profileForSidebar: Partial<Profile> = {
    display_name: user.fullName || '',
    // --- THIS IS THE SURGICAL FIX ---
    // The agent_id from publicMetadata must be passed down to the child component.
    agent_id: user.publicMetadata.agent_id as string || '',
    custom_picture_url: user.imageUrl,
    roles: user.publicMetadata.role ? [user.publicMetadata.role as 'agent' | 'seeker' | 'provider'] : [],
  };

  return (
    <Container>
      <div className={styles.profileLayout}>
        <aside>
          <ProfileSidebar user={profileForSidebar} isOwnProfile={true} />
        </aside>
        <main>
          <Card>
            {message && <Message type={message.type}>{message.text}</Message>}
            <Tabs tabs={tabOptions} activeTab={activeTab} onTabChange={setActiveTab} />

            {activeTab === 'profile' && (
              <div className={styles.tabContent}>
                <FormGroup label="Profile Photo" htmlFor="avatar">
                  <div className={styles.fileUploadGroup}>
                    <Input id="avatar" type="file" ref={avatarFileRef} accept="image/*" />
                    <Button type="button" onClick={handleAvatarUpload}>Upload Photo</Button>
                  </div>
                </FormGroup>

                <form onSubmit={handleSave}>
                  <FormGroup label="Display Name" htmlFor="display_name">
                    <Input id="display_name" value={formData.display_name || ''} onChange={handleInputChange} disabled={isSaving} />
                  </FormGroup>
                  <FormGroup label="Referral Categories" htmlFor="categories">
                    <Input id="categories" value={formData.categories || ''} onChange={handleInputChange} placeholder="e.g., Tutoring, SaaS" disabled={isSaving} />
                  </FormGroup>
                  <FormGroup label="About (Public Bio)" htmlFor="bio" compact>
                    <Textarea id="bio" value={formData.bio || ''} onChange={handleInputChange} rows={4} placeholder="A brief description about yourself..." disabled={isSaving} />
                  </FormGroup>
                  <FormGroup label="Achievements" htmlFor="achievements" compact>
                    <Textarea id="achievements" value={formData.achievements || ''} onChange={handleInputChange} rows={3} placeholder="Describe your key achievements..." disabled={isSaving} />
                  </FormGroup>
                  <FormGroup
                    label="Cover Photo URL"
                    htmlFor="cover_photo_url"
                    footnote="Optional. Provide a URL for your public profile's banner image."
                  >
                    <Input id="cover_photo_url" value={formData.cover_photo_url || ''} onChange={handleInputChange} disabled={isSaving} />
                  </FormGroup>
                  <FormGroup
                    label="Email"
                    htmlFor="email"
                    footnote="Used for your login. Cannot be changed."
                  >
                    <Input id="email" value={formData.email || ''} readOnly disabled />
                  </FormGroup>
                  <Button type="submit" style={{ marginTop: 'var(--space-4)' }} disabled={isSaving}>
                    {isSaving ? 'Saving...' : 'Save Changes'}
                  </Button>
                </form>
              </div>
            )}
            {activeTab === 'security' && (
             <div className={styles.tabContent}>
                <h3>Security Settings</h3>
                <p className={styles.panelDescription}>
                  Change the password associated with your account.
                </p>
                <Link href="/settings/change-password" className={styles.textLink}>Change Password</Link>
              </div>
            )}
          </Card>
        </main>
      </div>
    </Container>
  );
};

export default ProfilePage;<|MERGE_RESOLUTION|>--- conflicted
+++ resolved
@@ -20,14 +20,10 @@
 import { useState, useEffect, useRef } from 'react';
 import Link from 'next/link';
 import type { Profile } from '@/types';
-<<<<<<< HEAD
 import { useUser } from '@clerk/nextjs';
-=======
-import { useAuth } from '@/app/components/auth/removeAuthProvider';
 import { supabase } from '@/lib/supabaseClient'; // Import the Supabase client
 
 // Component Imports
->>>>>>> f1ca9d25
 import ProfileSidebar from '@/app/components/ui/profile/ProfileSidebar';
 import Container from '@/app/components/layout/Container';
 import FormGroup from '@/app/components/ui/form/FormGroup';
